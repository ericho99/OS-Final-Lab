--- conflicted
+++ resolved
@@ -206,16 +206,10 @@
 
 		if (c == 0)
 			continue;
-<<<<<<< HEAD
 		
 		//cons.buf[cons.wpos++] = c;
 		//if (cons.wpos == CONSBUFSIZE)
 		//	cons.wpos = 0;
-=======
-		// cons.buf[cons.wpos++] = c;
-		// if (cons.wpos == CONSBUFSIZE)
-		// 	cons.wpos = 0;
->>>>>>> 008a2f3d
 
 		// update the temporary buffer, shifting everything to the right of the
 		// current position one position, to simulate insertion
